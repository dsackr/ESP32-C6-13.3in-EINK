--- conflicted
+++ resolved
@@ -46,12 +46,7 @@
 // E-Paper Display pins (secondary SPI)
 #define EPD_MOSI    3
 #define EPD_SCK     9
-<<<<<<< HEAD
-#define EPD_MISO   -1
-#define EPD_CS_M    8   // Master area chip select
-=======
 #define EPD_CS_M    10  // Master area chip select
->>>>>>> 3b9e4c03
 #define EPD_CS_S    5   // Slave area chip select
 #define EPD_DC      4   // Data/Command
 #define EPD_RST     2   // Reset
